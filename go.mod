module criage

go 1.24.4

require (
<<<<<<< HEAD
	github.com/klauspost/compress v1.17.4
	github.com/pierrec/lz4/v4 v4.1.22
	github.com/spf13/cobra v1.8.0
	github.com/ulikunitz/xz v0.5.11
=======
	github.com/klauspost/compress v1.18.0
	github.com/pierrec/lz4/v4 v4.1.22
	github.com/spf13/cobra v1.9.1
	github.com/ulikunitz/xz v0.5.12
>>>>>>> ca7d5995
	gopkg.in/yaml.v3 v3.0.1
)

require (
	github.com/inconshreveable/mousetrap v1.1.0 // indirect
	github.com/spf13/pflag v1.0.6 // indirect
)<|MERGE_RESOLUTION|>--- conflicted
+++ resolved
@@ -3,17 +3,11 @@
 go 1.24.4
 
 require (
-<<<<<<< HEAD
-	github.com/klauspost/compress v1.17.4
-	github.com/pierrec/lz4/v4 v4.1.22
-	github.com/spf13/cobra v1.8.0
-	github.com/ulikunitz/xz v0.5.11
-=======
+
 	github.com/klauspost/compress v1.18.0
 	github.com/pierrec/lz4/v4 v4.1.22
 	github.com/spf13/cobra v1.9.1
 	github.com/ulikunitz/xz v0.5.12
->>>>>>> ca7d5995
 	gopkg.in/yaml.v3 v3.0.1
 )
 
